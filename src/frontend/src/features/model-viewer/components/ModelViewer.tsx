import { useState, useEffect, useRef, JSX } from 'react'
import { Canvas } from '@react-three/fiber'
import { Stats } from '@react-three/drei'
import ModelPreviewScene from './ModelPreviewScene'
import ModelInfoWindow from './ModelInfoWindow'
import ThumbnailWindow from './ThumbnailWindow'
import ModelHierarchyWindow from './ModelHierarchyWindow'
import ViewerSettingsWindow from './ViewerSettingsWindow'
import UVMapWindow from './UVMapWindow'
import TextureSetSelectorWindow from './TextureSetSelectorWindow'
import { ViewerSettingsType } from './ViewerSettings'
import { ModelProvider } from '../../../contexts/ModelContext'
import { getModelFileFormat, Model } from '../../../utils/fileUtils'
import { TextureSetDto } from '../../../types'
// eslint-disable-next-line no-restricted-imports -- ModelViewer needs direct API access for fetching model data
import ApiClient from '../../../services/ApiClient'
import { Button } from 'primereact/button'
import { Toast } from 'primereact/toast'
import './ModelViewer.css'

interface ModelViewerProps {
  model?: Model
  modelId?: string
  side?: 'left' | 'right'
}

function ModelViewer({
  model: propModel,
  modelId,
  side = 'left',
}: ModelViewerProps): JSX.Element {
  const [error, setError] = useState<string>('')
  const [model, setModel] = useState<Model | null>(propModel || null)
  const [loading, setLoading] = useState<boolean>(!propModel && !!modelId)
  const [infoWindowVisible, setInfoWindowVisible] = useState<boolean>(false)
  const [thumbnailWindowVisible, setThumbnailWindowVisible] =
    useState<boolean>(false)
  const [hierarchyWindowVisible, setHierarchyWindowVisible] =
    useState<boolean>(false)
  const [settingsWindowVisible, setSettingsWindowVisible] =
    useState<boolean>(false)
  const [uvMapWindowVisible, setUvMapWindowVisible] = useState<boolean>(false)
  const [textureSetWindowVisible, setTextureSetWindowVisible] =
    useState<boolean>(false)
  const [selectedTextureSetId, setSelectedTextureSetId] = useState<
    number | null
  >(null)
  const [selectedTextureSet, setSelectedTextureSet] =
    useState<TextureSetDto | null>(null)
  const [hasUserSelectedTexture, setHasUserSelectedTexture] = useState(false)
  const [viewerSettings, setViewerSettings] = useState<ViewerSettingsType>({
    orbitSpeed: 1,
    zoomSpeed: 1,
    panSpeed: 1,
    modelRotationSpeed: 0.002,
    showShadows: true,
    showStats: false,
  })
  const toast = useRef<Toast>(null)
  const statsContainerRef = useRef<HTMLDivElement>(null)

  // Determine which side for button positioning
  const buttonPosition = side === 'left' ? 'right' : 'left'

  useEffect(() => {
    if (!propModel && modelId) {
      fetchModel(modelId)
    }
  }, [propModel, modelId])

  // Set initial selected texture set to default if available
  // Only auto-select if user hasn't made a manual selection yet
  useEffect(() => {
    if (
      model?.defaultTextureSetId &&
      selectedTextureSetId === null &&
      !hasUserSelectedTexture
    ) {
      setSelectedTextureSetId(model.defaultTextureSetId)
    }
  }, [model?.defaultTextureSetId, selectedTextureSetId, hasUserSelectedTexture])

  // Load selected texture set data
  useEffect(() => {
    if (selectedTextureSetId) {
      loadTextureSet(selectedTextureSetId)
    } else {
      setSelectedTextureSet(null)
    }
  }, [selectedTextureSetId])

  const fetchModel = async (id: string): Promise<void> => {
    try {
      setLoading(true)
      setError('')
      const model = await ApiClient.getModelById(id)
      setModel(model)
    } catch (err) {
      setError(err instanceof Error ? err.message : 'Failed to load model')
    } finally {
      setLoading(false)
    }
  }

  const loadTextureSet = async (textureSetId: number): Promise<void> => {
    try {
      const textureSet = await ApiClient.getTextureSetById(textureSetId)
      setSelectedTextureSet(textureSet)
    } catch (err) {
      console.error('Failed to load texture set:', err)
      setSelectedTextureSet(null)
    }
  }

  const handleModelUpdated = () => {
    if (modelId) {
      fetchModel(modelId)
    }
  }

  const handleRegenerateThumbnail = async () => {
    if (!model) return

    try {
      await ApiClient.regenerateThumbnail(model.id.toString())
      toast.current?.show({
        severity: 'success',
        summary: 'Thumbnail Regeneration',
        detail: `Thumbnail regeneration queued for model #${model.id}`,
        life: 3000,
      })
    } catch (err) {
      toast.current?.show({
        severity: 'error',
        summary: 'Error',
        detail: `Failed to regenerate thumbnail: ${err instanceof Error ? err.message : 'Unknown error'}`,
        life: 5000,
      })
    }
  }

  const handleTextureSetSelect = (textureSetId: number | null) => {
    setSelectedTextureSetId(textureSetId)
    setHasUserSelectedTexture(true)
  }

  if (loading) {
    return <div className="model-viewer-loading">Loading model...</div>
  }

  if (error) {
    return <div className="model-viewer-error">Error: {error}</div>
  }

  if (!model) {
    return <div className="model-viewer-error">No model data available</div>
  }

  return (
    <div className="model-viewer model-viewer-tab">
      <Toast ref={toast} />

      <header className="viewer-header-tab">
        <h1>Model #{model.id}</h1>
        <div className="model-info-summary">
          <span className="model-format">{getModelFileFormat(model)}</span>
          <span className="model-name">
            {model.files?.[0]?.originalFileName || `Model ${model.id}`}
          </span>
        </div>
      </header>

      <ModelProvider>
        <div className="viewer-container">
          {/* Floating action buttons for sidebar controls */}
          <div className={`viewer-controls viewer-controls-${buttonPosition}`}>
            <Button
              icon="pi pi-cog"
              className="p-button-rounded viewer-control-btn"
              onClick={() => setSettingsWindowVisible(!settingsWindowVisible)}
              tooltip="Viewer Settings"
              tooltipOptions={{
                position: buttonPosition === 'left' ? 'right' : 'left',
              }}
            />
            <Button
              icon="pi pi-info-circle"
              className="p-button-rounded viewer-control-btn"
              onClick={() => setInfoWindowVisible(!infoWindowVisible)}
              tooltip="Model Information"
              tooltipOptions={{
                position: buttonPosition === 'left' ? 'right' : 'left',
              }}
            />
            <Button
              icon="pi pi-palette"
              className="p-button-rounded viewer-control-btn"
              onClick={() =>
                setTextureSetWindowVisible(!textureSetWindowVisible)
              }
              tooltip="Texture Sets"
              tooltipOptions={{
                position: buttonPosition === 'left' ? 'right' : 'left',
              }}
            />
            <Button
              icon="pi pi-sitemap"
              className="p-button-rounded viewer-control-btn"
              onClick={() => setHierarchyWindowVisible(!hierarchyWindowVisible)}
              tooltip="Model Hierarchy"
              tooltipOptions={{
                position: buttonPosition === 'left' ? 'right' : 'left',
              }}
            />
            <Button
              icon="pi pi-image"
              className="p-button-rounded viewer-control-btn"
              onClick={() => setThumbnailWindowVisible(!thumbnailWindowVisible)}
              tooltip="Thumbnail Details"
              tooltipOptions={{
                position: buttonPosition === 'left' ? 'right' : 'left',
              }}
            />
            <Button
              icon="pi pi-map"
              className="p-button-rounded viewer-control-btn"
              onClick={() => setUvMapWindowVisible(!uvMapWindowVisible)}
              tooltip="UV Map"
              tooltipOptions={{
                position: buttonPosition === 'left' ? 'right' : 'left',
              }}
            />
          </div>

          {error ? (
            <div className="viewer-error">
              <h3>Failed to load model</h3>
              <p>{error}</p>
              <button onClick={() => setError('')} className="retry-button">
                Retry
              </button>
            </div>
          ) : (
<<<<<<< HEAD
            <>
              <Canvas
                key={`canvas-${model.id}-${side}`}
                shadows
                className="viewer-canvas"
                gl={{
                  antialias: true,
                  alpha: true,
                  powerPreference: 'high-performance',
                }}
                dpr={Math.min(window.devicePixelRatio, 2)}
              >
                <ModelPreviewScene
                  key={`scene-${model.id}-${side}`}
                  model={model}
                  settings={viewerSettings}
                />
              </Canvas>
              {/* Stats container positioned in bottom-left corner of viewer */}
              <div ref={statsContainerRef} className="stats-container" />
              {viewerSettings.showStats && statsContainerRef.current && (
                <Stats showPanel={0} parent={statsContainerRef} />
              )}
            </>
=======
            <Canvas
              key={`canvas-${model.id}-${side}`}
              shadows
              className="viewer-canvas"
              gl={{
                antialias: true,
                alpha: true,
                powerPreference: 'high-performance',
              }}
              dpr={Math.min(window.devicePixelRatio, 2)}
            >
              <ModelPreviewScene
                key={`scene-${model.id}-${side}-${selectedTextureSetId || 'none'}`}
                model={model}
                settings={viewerSettings}
                textureSet={selectedTextureSet}
              />
            </Canvas>
>>>>>>> 2d0e0562
          )}
        </div>

        {/* Floating Windows */}
        <ViewerSettingsWindow
          visible={settingsWindowVisible}
          onClose={() => setSettingsWindowVisible(false)}
          side={side}
          settings={viewerSettings}
          onSettingsChange={setViewerSettings}
        />
        <ModelInfoWindow
          visible={infoWindowVisible}
          onClose={() => setInfoWindowVisible(false)}
          side={side}
          model={model}
          onModelUpdated={handleModelUpdated}
        />
        <TextureSetSelectorWindow
          visible={textureSetWindowVisible}
          onClose={() => setTextureSetWindowVisible(false)}
          side={side}
          model={model}
          selectedTextureSetId={selectedTextureSetId}
          onTextureSetSelect={handleTextureSetSelect}
          onModelUpdated={handleModelUpdated}
        />
        <ThumbnailWindow
          visible={thumbnailWindowVisible}
          onClose={() => setThumbnailWindowVisible(false)}
          side={side}
          model={model}
          onRegenerate={handleRegenerateThumbnail}
        />
        <ModelHierarchyWindow
          visible={hierarchyWindowVisible}
          onClose={() => setHierarchyWindowVisible(false)}
          side={side}
        />
        <UVMapWindow
          visible={uvMapWindowVisible}
          onClose={() => setUvMapWindowVisible(false)}
          side={side}
          model={model}
        />
      </ModelProvider>
    </div>
  )
}

export default ModelViewer<|MERGE_RESOLUTION|>--- conflicted
+++ resolved
@@ -241,7 +241,7 @@
               </button>
             </div>
           ) : (
-<<<<<<< HEAD
+
             <>
               <Canvas
                 key={`canvas-${model.id}-${side}`}
@@ -255,9 +255,10 @@
                 dpr={Math.min(window.devicePixelRatio, 2)}
               >
                 <ModelPreviewScene
-                  key={`scene-${model.id}-${side}`}
+                  key={`scene-${model.id}-${side}-${selectedTextureSetId || 'none'}`}
                   model={model}
                   settings={viewerSettings}
+                  textureSet={selectedTextureSet}
                 />
               </Canvas>
               {/* Stats container positioned in bottom-left corner of viewer */}
@@ -266,26 +267,6 @@
                 <Stats showPanel={0} parent={statsContainerRef} />
               )}
             </>
-=======
-            <Canvas
-              key={`canvas-${model.id}-${side}`}
-              shadows
-              className="viewer-canvas"
-              gl={{
-                antialias: true,
-                alpha: true,
-                powerPreference: 'high-performance',
-              }}
-              dpr={Math.min(window.devicePixelRatio, 2)}
-            >
-              <ModelPreviewScene
-                key={`scene-${model.id}-${side}-${selectedTextureSetId || 'none'}`}
-                model={model}
-                settings={viewerSettings}
-                textureSet={selectedTextureSet}
-              />
-            </Canvas>
->>>>>>> 2d0e0562
           )}
         </div>
 

--- conflicted
+++ resolved
@@ -5,11 +5,7 @@
   type: Tab['type'],
   modelId?: string,
   setId?: string,
-<<<<<<< HEAD
-  stageId?: string
-=======
   packId?: string
->>>>>>> 06f40194
 ): string {
   switch (type) {
     case 'modelList':
@@ -22,17 +18,10 @@
       return 'Texture Sets'
     case 'textureSetViewer':
       return setId ? `Set ${setId}` : 'Texture Set'
-<<<<<<< HEAD
-    case 'stageList':
-      return 'Stages'
-    case 'stageEditor':
-      return stageId ? `Stage ${stageId}` : 'Stage Editor'
-=======
     case 'packs':
       return 'Packs'
     case 'packViewer':
       return packId ? `Pack ${packId}` : 'Pack Viewer'
->>>>>>> 06f40194
     case 'animation':
       return 'Animations'
     default:
@@ -72,13 +61,8 @@
           'animation',
           'textureSets',
           'textureSetViewer',
-<<<<<<< HEAD
-          'stageList',
-          'stageEditor',
-=======
           'packs',
           'packViewer',
->>>>>>> 06f40194
         ].includes(tabType)
       ) {
         throw new Error(`Invalid tab type: ${type}`)
@@ -104,15 +88,6 @@
         }
       }
 
-<<<<<<< HEAD
-      // Handle stage editor tabs
-      if (tabType === 'stageEditor' && id) {
-        return {
-          id: `stage-${id}`,
-          type: tabType,
-          label: getTabLabel(tabType, undefined, undefined, id),
-          stageId: id,
-=======
       // Handle pack viewer tabs
       if (tabType === 'packViewer' && id) {
         return {
@@ -120,7 +95,6 @@
           type: tabType,
           label: getTabLabel(tabType, undefined, undefined, id),
           packId: id,
->>>>>>> 06f40194
         }
       }
 
@@ -142,11 +116,7 @@
     .map(tab => {
       if (tab.modelId) return `${tab.type}:${tab.modelId}`
       if (tab.setId) return `${tab.type}:${tab.setId}`
-<<<<<<< HEAD
-      if (tab.stageId) return `${tab.type}:${tab.stageId}`
-=======
       if (tab.packId) return `${tab.type}:${tab.packId}`
->>>>>>> 06f40194
       return tab.type
     })
     .join(',')

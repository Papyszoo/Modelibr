--- conflicted
+++ resolved
@@ -384,53 +384,6 @@
     return response.data
   }
 
-<<<<<<< HEAD
-  // Stage API
-  async createStage(
-    name: string,
-    configurationJson: string
-  ): Promise<{ id: number; name: string }> {
-    const response = await this.client.post('/stages', {
-      name,
-      configurationJson,
-    })
-    return response.data
-  }
-
-  async getAllStages(): Promise<{
-    stages: Array<{
-      id: number
-      name: string
-      createdAt: string
-      updatedAt: string
-    }>
-  }> {
-    const response = await this.client.get('/stages')
-    // Backend returns { stages: [...] } with lowercase from JSON serialization
-    return response.data
-  }
-
-  async getStageById(id: number): Promise<{
-    id: number
-    name: string
-    configurationJson: string
-    createdAt: string
-    updatedAt: string
-  }> {
-    const response = await this.client.get(`/stages/${id}`)
-    return response.data
-  }
-
-  async updateStage(
-    id: number,
-    configurationJson: string
-  ): Promise<{ id: number; name: string }> {
-    const response = await this.client.put(`/stages/${id}`, {
-      configurationJson,
-    })
-    return response.data
-  }
-=======
   // Pack API methods
   async getAllPacks(options: { skipCache?: boolean } = {}): Promise<PackDto[]> {
     // Check cache first unless skipCache is true
@@ -568,7 +521,6 @@
       store.refreshPacks()
     }
   }
->>>>>>> 06f40194
 }
 
 export default new ApiClient()
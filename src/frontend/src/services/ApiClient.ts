--- conflicted
+++ resolved
@@ -584,7 +584,6 @@
     return response.data.textureSets
   }
 
-<<<<<<< HEAD
   // Batch Upload History API
   async getBatchUploadHistory(): Promise<{
     uploads: Array<{
@@ -603,7 +602,9 @@
     }>
   }> {
     const response = await this.client.get('/batch-uploads/history')
-=======
+    return response.data
+  }
+
   // Stage API
   async createStage(
     name: string,
@@ -646,7 +647,6 @@
     const response = await this.client.put(`/stages/${id}`, {
       configurationJson,
     })
->>>>>>> cf1364d0
     return response.data
   }
 

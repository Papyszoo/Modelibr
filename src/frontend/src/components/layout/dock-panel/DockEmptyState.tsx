import { useRef } from 'react'
import { ContextMenu } from 'primereact/contextmenu'
import { MenuItem } from 'primereact/menuitem'
import { Tab } from '../../../types'

interface DockEmptyStateProps {
  onAddTab: (type: Tab['type'], title: string) => void
  onDrop: (e: React.DragEvent) => void
  onDragOver: (e: React.DragEvent) => void
  onDragEnter: (e: React.DragEvent) => void
  onDragLeave: (e: React.DragEvent) => void
}

export default function DockEmptyState({
  onAddTab,
  onDrop,
  onDragOver,
  onDragEnter,
  onDragLeave,
}: DockEmptyStateProps) {
  const contextMenuRef = useRef<ContextMenu>(null)

  const addMenuItems: MenuItem[] = [
    {
      label: 'Models List',
      icon: 'pi pi-list',
      command: () => onAddTab('modelList', 'Models'),
    },
    {
      label: 'Texture Sets',
      icon: 'pi pi-folder',
      command: () => onAddTab('textureSets', 'Texture Sets'),
    },
<<<<<<< HEAD
    {
      label: 'Packs',
      icon: 'pi pi-box',
      command: () => onAddTab('packs', 'Packs'),
    },
    {
      label: 'Animations List',
      icon: 'pi pi-play',
      command: () => onAddTab('animation', 'Animations'),
    },
=======
>>>>>>> 9af94578
  ]

  const handleEmptyAreaContextMenu = (e: React.MouseEvent): void => {
    e.preventDefault()
    contextMenuRef.current?.show(e)
  }

  return (
    <div
      className="dock-empty"
      onContextMenu={handleEmptyAreaContextMenu}
      onDrop={onDrop}
      onDragOver={onDragOver}
      onDragEnter={onDragEnter}
      onDragLeave={onDragLeave}
    >
      <i
        className="pi pi-plus"
        style={{ fontSize: '3rem', color: '#6b7280' }}
      ></i>
      <h3>No tabs open</h3>
      <p>Click the + button to add a new tab</p>
      <ContextMenu
        model={addMenuItems}
        ref={contextMenuRef}
        className="dock-add-menu"
      />
    </div>
  )
}<|MERGE_RESOLUTION|>--- conflicted
+++ resolved
@@ -31,19 +31,11 @@
       icon: 'pi pi-folder',
       command: () => onAddTab('textureSets', 'Texture Sets'),
     },
-<<<<<<< HEAD
     {
       label: 'Packs',
       icon: 'pi pi-box',
       command: () => onAddTab('packs', 'Packs'),
     },
-    {
-      label: 'Animations List',
-      icon: 'pi pi-play',
-      command: () => onAddTab('animation', 'Animations'),
-    },
-=======
->>>>>>> 9af94578
   ]
 
   const handleEmptyAreaContextMenu = (e: React.MouseEvent): void => {

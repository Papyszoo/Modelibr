import { useRef } from 'react'
import { Button } from 'primereact/button'
import { ContextMenu } from 'primereact/contextmenu'
import { MenuItem } from 'primereact/menuitem'
import DraggableTab from '../DraggableTab'
import { Tab } from '../../../types'

interface DockBarProps {
  side: 'left' | 'right'
  tabs: Tab[]
  activeTab: string
  onTabSelect: (tabId: string) => void
  onTabClose: (tabId: string) => void
  onTabDragStart: (tab: Tab) => void
  onTabDragEnd: () => void
  onAddTab: (type: Tab['type'], title: string) => void
  recentlyClosedTabs: Tab[]
  onReopenTab: (tab: Tab) => void
  onDrop: (e: React.DragEvent) => void
  onDragOver: (e: React.DragEvent) => void
  onDragEnter: (e: React.DragEvent) => void
  onDragLeave: (e: React.DragEvent) => void
}

export default function DockBar({
  side,
  tabs,
  activeTab,
  onTabSelect,
  onTabClose,
  onTabDragStart,
  onTabDragEnd,
  onAddTab,
  recentlyClosedTabs,
  onReopenTab,
  onDrop,
  onDragOver,
  onDragEnter,
  onDragLeave,
}: DockBarProps) {
  const menuRef = useRef<ContextMenu>(null)

  // Menu items for adding new tabs
  const addMenuItems: MenuItem[] = [
    {
      label: 'Models List',
      icon: 'pi pi-list',
      command: () => onAddTab('modelList', 'Models'),
    },
    {
      label: 'Texture Sets',
      icon: 'pi pi-folder',
      command: () => onAddTab('textureSets', 'Texture Sets'),
    },
    {
<<<<<<< HEAD
      label: 'Packs',
      icon: 'pi pi-box',
      command: () => onAddTab('packs', 'Packs'),
    },
    {
      label: 'Animations List',
      icon: 'pi pi-play',
      command: () => onAddTab('animation', 'Animations'),
    },
    {
=======
>>>>>>> 9af94578
      separator: true,
    },
    {
      label: 'Settings',
      icon: 'pi pi-cog',
      command: () => onAddTab('settings', 'Settings'),
    },
  ]

  // Add recently closed tabs to menu if any exist
  if (recentlyClosedTabs.length > 0) {
    addMenuItems.push(
      {
        separator: true,
      },
      ...recentlyClosedTabs.map(tab => ({
        label: `Reopen: ${tab.label || tab.type}`,
        icon: 'pi pi-history',
        command: () => onReopenTab(tab),
      }))
    )
  }

  const handleBarContextMenu = (e: React.MouseEvent): void => {
    e.preventDefault()
    menuRef.current?.show(e)
  }

  return (
    <div
      className={`dock-bar dock-bar-${side}`}
      onDrop={onDrop}
      onDragOver={onDragOver}
      onDragEnter={onDragEnter}
      onDragLeave={onDragLeave}
      onContextMenu={handleBarContextMenu}
    >
      {/* Tab icons */}
      <div className="dock-tabs">
        {tabs.map(tab => (
          <DraggableTab
            key={tab.id}
            tab={tab}
            isActive={tab.id === activeTab}
            onSelect={() => onTabSelect(tab.id)}
            onClose={() => onTabClose(tab.id)}
            onDragStart={onTabDragStart}
            onDragEnd={onTabDragEnd}
            side={side}
          />
        ))}
      </div>

      {/* Add tab button */}
      <div className="dock-add">
        <Button
          icon="pi pi-plus"
          className="p-button-text p-button-rounded dock-add-button"
          onClick={e => menuRef.current?.show(e)}
        />
        <ContextMenu
          model={addMenuItems}
          ref={menuRef}
          className="dock-add-menu"
        />
      </div>
    </div>
  )
}<|MERGE_RESOLUTION|>--- conflicted
+++ resolved
@@ -53,19 +53,11 @@
       command: () => onAddTab('textureSets', 'Texture Sets'),
     },
     {
-<<<<<<< HEAD
       label: 'Packs',
       icon: 'pi pi-box',
       command: () => onAddTab('packs', 'Packs'),
     },
     {
-      label: 'Animations List',
-      icon: 'pi pi-play',
-      command: () => onAddTab('animation', 'Animations'),
-    },
-    {
-=======
->>>>>>> 9af94578
       separator: true,
     },
     {
